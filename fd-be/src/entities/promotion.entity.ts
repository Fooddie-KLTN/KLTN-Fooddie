/* eslint-disable prettier/prettier */
// src/users/entities/user.entity.ts
<<<<<<< HEAD
import { Entity, Column, ManyToOne, JoinColumn, PrimaryColumn, PrimaryGeneratedColumn } from 'typeorm';
=======
import { Entity, Column, ManyToOne, JoinColumn, PrimaryColumn, PrimaryGeneratedColumn, OneToMany } from 'typeorm';
>>>>>>> d2d08295
import { User } from './user.entity';
import { Order } from './order.entity';

@Entity({ name: 'promotions' })
export class Promotion {
<<<<<<< HEAD
        @PrimaryGeneratedColumn("uuid")
        id: string;
    
=======
    @PrimaryGeneratedColumn("uuid")
    id: string;
>>>>>>> d2d08295

    @Column({ nullable: true })
    description: string;

    @Column({ nullable: true })
    discountPercent: number;

    @Column({ nullable: true })
    code: string;

    @OneToMany(() => Order, order => order.promotionCode)
    orders: Order[];  
}<|MERGE_RESOLUTION|>--- conflicted
+++ resolved
@@ -1,23 +1,13 @@
 /* eslint-disable prettier/prettier */
 // src/users/entities/user.entity.ts
-<<<<<<< HEAD
-import { Entity, Column, ManyToOne, JoinColumn, PrimaryColumn, PrimaryGeneratedColumn } from 'typeorm';
-=======
 import { Entity, Column, ManyToOne, JoinColumn, PrimaryColumn, PrimaryGeneratedColumn, OneToMany } from 'typeorm';
->>>>>>> d2d08295
 import { User } from './user.entity';
 import { Order } from './order.entity';
 
 @Entity({ name: 'promotions' })
 export class Promotion {
-<<<<<<< HEAD
-        @PrimaryGeneratedColumn("uuid")
-        id: string;
-    
-=======
     @PrimaryGeneratedColumn("uuid")
     id: string;
->>>>>>> d2d08295
 
     @Column({ nullable: true })
     description: string;
