--- conflicted
+++ resolved
@@ -58,12 +58,8 @@
     @JoinColumn({ name: 'address_id' })
     address: Address[];
 
-<<<<<<< HEAD
     @Field({ nullable: true })
-    @Column({ nullable: true })
-=======
     @Column({ nullable: true, unique: true })
->>>>>>> 7be86886
     phone: string;
 
     @Field({ nullable: true })
@@ -86,12 +82,8 @@
     @Column({ nullable: true })
     lastLoginAt: Date;
 
-<<<<<<< HEAD
     @Field(() => ShipperCertificateInfo, { nullable: true })
     @OneToOne(() => ShipperCertificateInfo, shipperCertificateInfo => shipperCertificateInfo.user)
-=======
-    @OneToOne(() => ShipperCertificateInfo, shipperCertificateInfo => shipperCertificateInfo.user, { eager: true })
->>>>>>> 7be86886
     shipperCertificateInfo: ShipperCertificateInfo;
 
     @Field(() => AuthProvider)
@@ -119,10 +111,5 @@
 
     @Field(() => [Restaurant], { nullable: true })
     @OneToMany(() => Restaurant, restaurant => restaurant.owner)
-<<<<<<< HEAD
     restaurants: Restaurant[];
-=======
-    restaurants: Restaurant[]; // Danh sách các nhà hàng của người dùng (nếu là chủ nhà hàng)
-
->>>>>>> 7be86886
 }